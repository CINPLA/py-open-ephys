--- conflicted
+++ resolved
@@ -720,10 +720,7 @@
                 print("Unfortunately, tracking is not saved in 'openephys' format. Use 'binary' instead!")
         else:
             print("Tracking is not found!")
-<<<<<<< HEAD
-
-=======
->>>>>>> 29053503
+            
         self._tracking_dirty = False
 
 
